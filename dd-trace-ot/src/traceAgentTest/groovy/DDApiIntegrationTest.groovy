--- conflicted
+++ resolved
@@ -28,11 +28,7 @@
       false,
       "fakeType",
       Collections.emptyMap(),
-<<<<<<< HEAD
-      new PendingTrace(TRACER, "1"),
-=======
-      new PendingTrace(TRACER, 1L, [:]),
->>>>>>> 0453a956
+      new PendingTrace(TRACER, "1", [:]),
       TRACER)
 
     def api = new DDApi(DDAgentWriter.DEFAULT_HOSTNAME, DDAgentWriter.DEFAULT_PORT, v4())
