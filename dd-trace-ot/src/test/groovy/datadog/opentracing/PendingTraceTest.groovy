--- conflicted
+++ resolved
@@ -16,11 +16,7 @@
   String traceIdStr = String.valueOf(traceId)
 
   @Subject
-<<<<<<< HEAD
-  PendingTrace trace = new PendingTrace(tracer, traceIdStr)
-=======
-  PendingTrace trace = new PendingTrace(tracer, traceId, [:])
->>>>>>> 0453a956
+  PendingTrace trace = new PendingTrace(tracer, traceIdStr, [:])
 
   DDSpan rootSpan = SpanFactory.newSpanOf(trace)
 
@@ -135,11 +131,7 @@
 
   def "register span to wrong trace fails"() {
     setup:
-<<<<<<< HEAD
-    def otherTrace = new PendingTrace(tracer, String.valueOf(traceId - 10))
-=======
-    def otherTrace = new PendingTrace(tracer, traceId - 10, [:])
->>>>>>> 0453a956
+    def otherTrace = new PendingTrace(tracer, String.valueOf(traceId - 10), [:])
     otherTrace.registerSpan(new DDSpan(0, rootSpan.context()))
 
     expect:
@@ -150,11 +142,7 @@
 
   def "add span to wrong trace fails"() {
     setup:
-<<<<<<< HEAD
-    def otherTrace = new PendingTrace(tracer, String.valueOf(traceId - 10))
-=======
-    def otherTrace = new PendingTrace(tracer, traceId - 10, [:])
->>>>>>> 0453a956
+    def otherTrace = new PendingTrace(tracer, String.valueOf(traceId - 10), [:])
     rootSpan.finish()
     otherTrace.addSpan(rootSpan)
 
